package spark.scheduler.cluster

import scala.collection.mutable.{ArrayBuffer, HashMap, HashSet}

import akka.actor._
import akka.util.duration._
import akka.pattern.ask

import spark.{SparkException, Logging, TaskState}
import akka.dispatch.Await
import java.util.concurrent.atomic.AtomicInteger
import akka.remote.{RemoteClientShutdown, RemoteClientDisconnected, RemoteClientLifeCycleEvent}

/**
 * A standalone scheduler backend, which waits for standalone executors to connect to it through
 * Akka. These may be executed in a variety of ways, such as Mesos tasks for the coarse-grained
 * Mesos mode or standalone processes for Spark's standalone deploy mode (spark.deploy.*).
 */
private[spark]
class StandaloneSchedulerBackend(scheduler: ClusterScheduler, actorSystem: ActorSystem)
  extends SchedulerBackend with Logging {

  // Use an atomic variable to track total number of cores in the cluster for simplicity and speed
  var totalCoreCount = new AtomicInteger(0)

  class MasterActor(sparkProperties: Seq[(String, String)]) extends Actor {
    val slaveActor = new HashMap[String, ActorRef]
    val slaveAddress = new HashMap[String, Address]
    val slaveHost = new HashMap[String, String]
    val freeCores = new HashMap[String, Int]
    val actorToSlaveId = new HashMap[ActorRef, String]
    val addressToSlaveId = new HashMap[Address, String]

    override def preStart() {
      // Listen for remote client disconnection events, since they don't go through Akka's watch()
      context.system.eventStream.subscribe(self, classOf[RemoteClientLifeCycleEvent])
    }

    def receive = {
      case RegisterSlave(slaveId, host, cores) =>
        if (slaveActor.contains(slaveId)) {
          sender ! RegisterSlaveFailed("Duplicate slave ID: " + slaveId)
        } else {
          logInfo("Registered slave: " + sender + " with ID " + slaveId)
          sender ! RegisteredSlave(sparkProperties)
          context.watch(sender)
          slaveActor(slaveId) = sender
          slaveHost(slaveId) = host
          freeCores(slaveId) = cores
          slaveAddress(slaveId) = sender.path.address
          actorToSlaveId(sender) = slaveId
          addressToSlaveId(sender.path.address) = slaveId
          totalCoreCount.addAndGet(cores)
          makeOffers()
        }

      case StatusUpdate(slaveId, taskId, state, data) =>
        scheduler.statusUpdate(taskId, state, data.value)
        if (TaskState.isFinished(state)) {
          freeCores(slaveId) += 1
          makeOffers(slaveId)
        }

      case ReviveOffers =>
        makeOffers()

      case StopMaster =>
        sender ! true
        context.stop(self)

      case Terminated(actor) =>
        actorToSlaveId.get(actor).foreach(removeSlave)

      case RemoteClientDisconnected(transport, address) =>
        addressToSlaveId.get(address).foreach(removeSlave)

      case RemoteClientShutdown(transport, address) =>
        addressToSlaveId.get(address).foreach(removeSlave)
    }

    // Make fake resource offers on all slaves
    def makeOffers() {
      launchTasks(scheduler.resourceOffers(
        slaveHost.toArray.map {case (id, host) => new WorkerOffer(id, host, freeCores(id))}))
    }

    // Make fake resource offers on just one slave
    def makeOffers(slaveId: String) {
      launchTasks(scheduler.resourceOffers(
        Seq(new WorkerOffer(slaveId, slaveHost(slaveId), freeCores(slaveId)))))
    }

    // Launch tasks returned by a set of resource offers
    def launchTasks(tasks: Seq[Seq[TaskDescription]]) {
      for (task <- tasks.flatten) {
        freeCores(task.slaveId) -= 1
        slaveActor(task.slaveId) ! LaunchTask(task)
      }
    }

    // Remove a disconnected slave from the cluster
    def removeSlave(slaveId: String) {
<<<<<<< HEAD
      logWarning("Slave " + slaveId + " disconnected, so removing it")
=======
      logInfo("Slave " + slaveId + " disconnected, so removing it")
>>>>>>> f63a40fd
      val numCores = freeCores(slaveId)
      actorToSlaveId -= slaveActor(slaveId)
      addressToSlaveId -= slaveAddress(slaveId)
      slaveActor -= slaveId
      slaveHost -= slaveId
      freeCores -= slaveId
      slaveHost -= slaveId
      totalCoreCount.addAndGet(-numCores)
      scheduler.slaveLost(slaveId)
    }
  }

  var masterActor: ActorRef = null
  val taskIdsOnSlave = new HashMap[String, HashSet[String]]

  def start() {
    val properties = new ArrayBuffer[(String, String)]
    val iterator = System.getProperties.entrySet.iterator
    while (iterator.hasNext) {
      val entry = iterator.next
      val (key, value) = (entry.getKey.toString, entry.getValue.toString)
      if (key.startsWith("spark.")) {
        properties += ((key, value))
      }
    }
    masterActor = actorSystem.actorOf(
      Props(new MasterActor(properties)), name = StandaloneSchedulerBackend.ACTOR_NAME)
  }

  def stop() {
    try {
      if (masterActor != null) {
        val timeout = 5.seconds
        val future = masterActor.ask(StopMaster)(timeout)
        Await.result(future, timeout)
      }
    } catch {
      case e: Exception =>
        throw new SparkException("Error stopping standalone scheduler's master actor", e)
    }
  }

  def reviveOffers() {
    masterActor ! ReviveOffers
  }

  def defaultParallelism(): Int = math.max(totalCoreCount.get(), 2)
}

private[spark] object StandaloneSchedulerBackend {
  val ACTOR_NAME = "StandaloneScheduler"
}<|MERGE_RESOLUTION|>--- conflicted
+++ resolved
@@ -100,11 +100,7 @@
 
     // Remove a disconnected slave from the cluster
     def removeSlave(slaveId: String) {
-<<<<<<< HEAD
-      logWarning("Slave " + slaveId + " disconnected, so removing it")
-=======
       logInfo("Slave " + slaveId + " disconnected, so removing it")
->>>>>>> f63a40fd
       val numCores = freeCores(slaveId)
       actorToSlaveId -= slaveActor(slaveId)
       addressToSlaveId -= slaveAddress(slaveId)
